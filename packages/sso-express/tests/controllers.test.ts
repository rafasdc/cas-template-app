import type { Request, Response } from "express";
import { BaseClient, TokenSet, generators } from "openid-client";
import { mocked } from "ts-jest/utils";
import { SSOExpressOptions } from "../src";
import {
  authCallbackController,
  loginController,
  logoutController,
  sessionIdleRemainingTimeController,
  tokenSetController,
} from "../src/controllers";
import { isAuthenticated, getSessionRemainingTime } from "../src/helpers";
import { createHash } from "crypto";
import base64url from "openid-client/lib/helpers/base64url";
import { URL } from "url";
jest.mock("../src/helpers");
jest.mock("openid-client");

const oidcIssuer = "https://example.com/auth/realms/myRealm";
const middlewareOptions: SSOExpressOptions = {
  applicationDomain: ".gov.bc.ca",
  oidcConfig: {
    baseUrl: "https://example.com",
    clientId: "myClient",
    oidcIssuer,
  },
  getLandingRoute: jest.fn(),
  getRedirectUri: jest.fn(),
  onAuthCallback: jest.fn(),
};

const client = {
  metadata: {
    post_logout_redirect_uris: ["https://example.com/"],
    redirect_uris: ["https://example.com/auth-callback"],
  },
  endSessionUrl: () => "https://oidc-endpoint/logout",
  refresh: jest.fn(),
  authorizationUrl: jest.fn(),
  callbackParams: jest.fn(),
  callback: jest.fn(),
} as unknown as BaseClient;

describe("the postLogout controller", () => {
  it("clears the SMSESSION cookie", async () => {
    const res = {
      clearCookie: jest.fn(),
      redirect: jest.fn(),
    } as unknown as Response;

    const handler = logoutController(client, middlewareOptions);

    const req = {} as Request;
    await handler(req, res);
    expect(res.clearCookie).toHaveBeenCalledWith("SMSESSION", {
      domain: ".gov.bc.ca",
      secure: true,
    });
  });

  it("redirects to the base url if the user is already logged out", async () => {
    const res = {
      clearCookie: jest.fn(),
      redirect: jest.fn(),
    } as unknown as Response;

    const handler = logoutController(client, middlewareOptions);

    const req = {} as Request;
    await handler(req, res);
    expect(res.redirect).toHaveBeenCalledWith("https://example.com/");
  });

  it("redirects to the provider's logout endpoint if the user is authenticated", async () => {
    const res = {
      clearCookie: jest.fn(),
      redirect: jest.fn(),
    } as unknown as Response;

    const handler = logoutController(client, middlewareOptions);

    const req = {
      session: { tokenSet: {} },
    } as Request;
    mocked(isAuthenticated).mockReturnValue(true);
    await handler(req, res);
    expect(res.redirect).toHaveBeenCalledWith("https://oidc-endpoint/logout");
  });

  it("removes the tokenset from the session", async () => {
    const res = {
      clearCookie: jest.fn(),
      redirect: jest.fn(),
    } as unknown as Response;

    const handler = logoutController(client, middlewareOptions);

    const req = {
      session: { tokenSet: {} },
    } as Request;
    mocked(isAuthenticated).mockReturnValue(true);
    await handler(req, res);
    expect(req.session).toEqual({});
  });
});

describe("the tokenSet controller", () => {
  it("tries to refresh the access token if it is expired", async () => {
    mocked(isAuthenticated).mockReturnValue(true);
    const req = {
      session: { tokenSet: {} },
      claims: undefined,
    } as Request;
    const res = {} as Response;
    const next = jest.fn();

    const expiredTokenSet = {
      expired: () => true,
      claims: jest.fn(),
    } as TokenSet;

    const newClaims = {};

    const newTokenSet = {
      expired: () => false,
      claims: jest.fn().mockReturnValue(newClaims),
    } as TokenSet;

    mocked(TokenSet).mockImplementation(() => expiredTokenSet);
    mocked(client.refresh).mockResolvedValue(newTokenSet);

    const handler = tokenSetController(client, middlewareOptions);
    await handler(req, res, next);
    expect(client.refresh).toHaveBeenCalledWith(expiredTokenSet);
    expect(expiredTokenSet.claims).toHaveBeenCalledTimes(0);
    expect(newTokenSet.claims).toHaveBeenCalled();
    expect(req.session.tokenSet).toEqual(newTokenSet);
    expect(req.claims).toBe(newClaims);
    expect(next).toHaveBeenCalled();
  });

  it("only adds the claims to the request if the token set is not expired", async () => {
    mocked(isAuthenticated).mockReturnValue(true);
    const req = {
      session: { tokenSet: {} },
      claims: undefined,
    } as Request;
    const res = {} as Response;
    const next = jest.fn();

    const newClaims = {};

    const tokenSet = {
      expired: () => false,
      claims: jest.fn().mockReturnValue(newClaims),
    } as TokenSet;

    mocked(TokenSet).mockImplementation(() => tokenSet);

    const handler = tokenSetController(client, middlewareOptions);
    await handler(req, res, next);
    expect(client.refresh).toHaveBeenCalledTimes(0);
    expect(tokenSet.claims).toHaveBeenCalledTimes(1);
    expect(req.session.tokenSet).toEqual(tokenSet);
    expect(req.claims).toBe(newClaims);
    expect(next).toHaveBeenCalled();
  });

  it("removes the token set from the session if the token refresh fails", async () => {
    const consoleErrorMock = jest.spyOn(console, "error").mockImplementation();
    mocked(isAuthenticated).mockReturnValue(true);
    const req = {
      session: { tokenSet: {} },
      claims: undefined,
    } as Request;
    const res = {} as Response;
    const next = jest.fn();

    const expiredTokenSet = {
      expired: () => true,
      claims: jest.fn(),
    } as TokenSet;

    mocked(TokenSet).mockImplementation(() => expiredTokenSet);
    mocked(client.refresh).mockRejectedValue(new Error("refresh failed"));

    const handler = tokenSetController(client, middlewareOptions);
    await handler(req, res, next);
    expect(client.refresh).toHaveBeenCalledWith(expiredTokenSet);
    expect(req.session.tokenSet).toBeUndefined();
    expect(req.claims).toBeUndefined();
    expect(next).toHaveBeenCalled();
    expect(consoleErrorMock).toHaveBeenCalledTimes(2);
    expect(consoleErrorMock.mock.calls).toEqual([
      ["sso-express could not refresh the access token."],
      [new Error("refresh failed")],
    ]);
    consoleErrorMock.mockRestore();
  });
});

describe("the sessionIdleRemainingTimeController", () => {
  it("returns the remaining time", async () => {
    const handler = sessionIdleRemainingTimeController(
      client,
      middlewareOptions
    );
    const req = {} as Request;
    const res = {
      json: jest.fn(),
    } as unknown as Response;
    mocked(getSessionRemainingTime).mockReturnValue(123);
    await handler(req, res);
    expect(res.json).toHaveBeenCalledWith(123);
  });

  it("returns a mocked time if authentication is bypassed", async () => {
    const handler = sessionIdleRemainingTimeController(client, {
      ...middlewareOptions,
      bypassAuthentication: { sessionIdleRemainingTime: true },
    });
    const req = {} as Request;
    const res = {
      json: jest.fn(),
    } as unknown as Response;
    mocked(getSessionRemainingTime).mockReturnValue(123);
    await handler(req, res);
    expect(res.json).toHaveBeenCalledWith(3600);
  });
});

describe("the loginController", () => {
  it("redirects to the landing route if the user is already logged in", async () => {
    mocked(isAuthenticated).mockReturnValue(true);
    mocked(middlewareOptions.getLandingRoute).mockReturnValue("/landing");
    const handler = loginController(client, middlewareOptions);
    const req = {} as Request;
    const res = {
      redirect: jest.fn(),
    } as unknown as Response;
    await handler(req, res);
    expect(middlewareOptions.getLandingRoute).toHaveBeenCalledWith(req);
    expect(res.redirect).toHaveBeenCalledWith(302, "/landing");
  });

  it("redirects to the landing route if authentication is bypassed", async () => {
    mocked(isAuthenticated).mockReturnValue(false);
    mocked(middlewareOptions.getLandingRoute).mockReturnValue("/landing");
    const handler = loginController(client, {
      ...middlewareOptions,
      bypassAuthentication: { login: true },
    });
    const req = {} as Request;
    const res = {
      redirect: jest.fn(),
    } as unknown as Response;
    await handler(req, res);
    expect(middlewareOptions.getLandingRoute).toHaveBeenCalledWith(req);
    expect(res.redirect).toHaveBeenCalledWith(302, "/landing");
  });

  it("adds a randomly-generated OpenID state to the session", async () => {
    mocked(isAuthenticated).mockReturnValue(false);
    mocked(generators.random).mockReturnValue("some-random-state");
    mocked(middlewareOptions.getRedirectUri).mockImplementationOnce(
      (defaultRedirectUri) => defaultRedirectUri
    );
    const handler = loginController(client, middlewareOptions);
    const req = { session: {} } as Request;
    const res = {
      redirect: jest.fn(),
    } as unknown as Response;
    await handler(req, res);
    expect(generators.random).toHaveBeenCalledWith(32);
    expect(req.session.oidcState).toBe("some-random-state");
  });

  it("redirects the user to the provider's auth URL, and saves the redirectUri in the session", async () => {
    const mockCodeVerifier = "some-random-state";
    const mockCodeChallenge = base64url.encode(
      createHash("sha256").update(mockCodeVerifier).digest()
    );
    mocked(isAuthenticated).mockReturnValue(false);
    mocked(generators.random).mockReturnValue(mockCodeVerifier);
    mocked(generators.codeVerifier).mockReturnValue(mockCodeVerifier);
    mocked(generators.codeChallenge).mockReturnValue(mockCodeChallenge);
    mocked(client.authorizationUrl).mockReturnValue("https://auth.url");

    const url = new URL("http://example.com/callback");
    url.searchParams.append("test", "/path/abc");
    mocked(middlewareOptions.getRedirectUri).mockReturnValueOnce(url);

    const handler = loginController(client, middlewareOptions);
    const req = { session: {} } as Request;
    const res = {
      redirect: jest.fn(),
    } as unknown as Response;
    await handler(req, res);

    expect(client.authorizationUrl).toHaveBeenCalledWith({
      state: mockCodeVerifier,
      code_challenge: mockCodeChallenge,
      code_challenge_method: "S256",
      redirect_uri: "http://example.com/callback?test=%2Fpath%2Fabc",
    });
    expect(middlewareOptions.getRedirectUri).toHaveBeenCalledWith(
      // We verify that the getRedirectUri function has been called with the default redirect URI
      new URL("https://example.com/auth-callback"),
      {
        session: {
          codeVerifier: "some-random-state",
          oidcState: "some-random-state",
          redirectUri: "http://example.com/callback?test=%2Fpath%2Fabc",
        },
      }
    );
    expect(res.redirect).toHaveBeenCalledWith("https://auth.url");
  });

<<<<<<< HEAD
  it("adds provided url params to the auth URL", async () => {
    mocked(isAuthenticated).mockReturnValue(false);
    const middlewareOptionsWithURLParams = {
      ...middlewareOptions,
      authorizationUrlParams: { param1: "value1", param2: "value2" }
    }
    const handler = loginController(client, middlewareOptionsWithURLParams);
=======
  it("does not add a randomly-generated code_challenge to the session when odicConfig.clientSecret is unset", async () => {
    mocked(isAuthenticated).mockReturnValue(false);
    const mockCodeVerifier = "some-random-state";
    const mockCodeChallenge = base64url.encode(
      createHash("sha256").update(mockCodeVerifier).digest()
    );
    mocked(generators.codeVerifier).mockReturnValue(mockCodeVerifier);
    mocked(generators.codeChallenge).mockReturnValue(mockCodeChallenge);
    mocked(middlewareOptions.getRedirectUri).mockImplementationOnce(
      (defaultRedirectUri) => defaultRedirectUri
    );
    const handler = loginController(client, middlewareOptions);
>>>>>>> 940a92c0
    const req = { session: {} } as Request;
    const res = {
      redirect: jest.fn(),
    } as unknown as Response;
    await handler(req, res);
<<<<<<< HEAD

    expect(client.authorizationUrl).toHaveBeenCalledWith({
      state: expect.anything(),
      code_challenge: expect.anything(),
      code_challenge_method: expect.anything(),
      param1: 'value1',
      param2: 'value2',
    });
    expect(res.redirect).toHaveBeenCalledWith("https://auth.url");
  });

=======
    expect(generators.codeVerifier).toHaveBeenCalledWith(32);
    expect(generators.codeChallenge).toHaveBeenCalledWith(mockCodeVerifier);
    expect(client.authorizationUrl).toHaveBeenCalledWith({
      state: mockCodeVerifier,
      code_challenge: mockCodeChallenge,
      code_challenge_method: "S256",
      redirect_uri: "https://example.com/auth-callback",
    });
    expect(req.session.codeVerifier).toBe(mockCodeVerifier);
    expect(req.session.oidcState).toBe(mockCodeVerifier);
  });
>>>>>>> 940a92c0
});

describe("the authCallbackController", () => {
  it("checks if the OpenID state of the request matches the session's", async () => {
    const consoleErrorMock = jest.spyOn(console, "error").mockImplementation();
    const handler = authCallbackController(client, middlewareOptions);
    const req = {
      session: { oidcState: "some-state" },
      query: {
        state: "some-other-state",
      },
    } as unknown as Request;
    const res = {
      redirect: jest.fn(),
    } as unknown as Response;

    await handler(req, res);

    expect(req.session.oidcState).toBe(undefined);
    expect(res.redirect).toHaveBeenCalledWith(
      middlewareOptions.oidcConfig.baseUrl
    );
    expect(client.callback).toHaveBeenCalledTimes(0);
    expect(consoleErrorMock).toHaveBeenLastCalledWith(
      "Invalid OIDC state",
      "some-other-state",
      "some-state"
    );
    consoleErrorMock.mockRestore();
  });

  it("fetches the tokenSet, calls the callback with the redirectUri from the session, and redirects to the landing route", async () => {
    const handler = authCallbackController(client, middlewareOptions);
    const req = {
      session: {
        oidcState: "some-state",
        redirectUri: "http://example.com/redirected-uri",
      },
      query: {
        state: "some-state",
      },
    } as unknown as Request;
    const res = {
      redirect: jest.fn(),
    } as unknown as Response;

    const claims = {};
    const callbackParams = {};
    const tokenSet = {
      claims: jest.fn().mockReturnValue(claims),
    } as unknown as TokenSet;
    mocked(client.callbackParams).mockReturnValue(callbackParams);
    mocked(client.callback).mockResolvedValue(tokenSet);
    mocked(middlewareOptions.getLandingRoute).mockReturnValue("/landing");

    await handler(req, res);

    expect(req.session.oidcState).toBe(undefined);
    expect(res.redirect).toHaveBeenCalledWith("/landing");
    expect(client.callbackParams).toHaveBeenCalledWith(req);
    expect(tokenSet.claims).toHaveBeenCalled();
    expect(client.callback).toHaveBeenCalledWith(
      "http://example.com/redirected-uri",
      callbackParams,
      {
        state: "some-state",
      }
    );
    expect(req.claims).toBe(claims);
    expect(req.session.tokenSet).toBe(tokenSet);
    expect(middlewareOptions.onAuthCallback).toHaveBeenCalledWith(
      expect.objectContaining({
        claims,
        session: expect.objectContaining({ tokenSet }),
      })
    );
  });

  it("redirects to the base URL if it cannot fetch the tokenSet", async () => {
    const consoleErrorMock = jest.spyOn(console, "error").mockImplementation();
    const handler = authCallbackController(client, middlewareOptions);
    const req = {
      session: { oidcState: "some-state", redirectUri: "testUri" },
      query: {
        state: "some-state",
      },
    } as unknown as Request;
    const res = {
      redirect: jest.fn(),
    } as unknown as Response;

    const callbackParams = {};

    mocked(client.callbackParams).mockReturnValue(callbackParams);
    mocked(client.callback).mockRejectedValue(new Error("some-error"));
    mocked(middlewareOptions.getRedirectUri).mockImplementationOnce(
      (defaultRedirectUri) => defaultRedirectUri
    );

    await handler(req, res);

    expect(req.session.oidcState).toBe(undefined);
    expect(res.redirect).toHaveBeenCalledWith(
      middlewareOptions.oidcConfig.baseUrl
    );
    expect(client.callbackParams).toHaveBeenCalledWith(req);
    expect(client.callback).toHaveBeenCalledWith("testUri", callbackParams, {
      state: "some-state",
    });
    expect(req.claims).toBe(undefined);
    expect(req.session.tokenSet).toBe(undefined);
    expect(consoleErrorMock.mock.calls).toEqual([
      ["sso-express could not get the access token."],
      [new Error("some-error")],
    ]);
    expect(middlewareOptions.onAuthCallback).toHaveBeenCalledTimes(0);
    consoleErrorMock.mockRestore();
  });
});<|MERGE_RESOLUTION|>--- conflicted
+++ resolved
@@ -317,7 +317,6 @@
     expect(res.redirect).toHaveBeenCalledWith("https://auth.url");
   });
 
-<<<<<<< HEAD
   it("adds provided url params to the auth URL", async () => {
     mocked(isAuthenticated).mockReturnValue(false);
     const middlewareOptionsWithURLParams = {
@@ -325,27 +324,11 @@
       authorizationUrlParams: { param1: "value1", param2: "value2" }
     }
     const handler = loginController(client, middlewareOptionsWithURLParams);
-=======
-  it("does not add a randomly-generated code_challenge to the session when odicConfig.clientSecret is unset", async () => {
-    mocked(isAuthenticated).mockReturnValue(false);
-    const mockCodeVerifier = "some-random-state";
-    const mockCodeChallenge = base64url.encode(
-      createHash("sha256").update(mockCodeVerifier).digest()
-    );
-    mocked(generators.codeVerifier).mockReturnValue(mockCodeVerifier);
-    mocked(generators.codeChallenge).mockReturnValue(mockCodeChallenge);
-    mocked(middlewareOptions.getRedirectUri).mockImplementationOnce(
-      (defaultRedirectUri) => defaultRedirectUri
-    );
-    const handler = loginController(client, middlewareOptions);
->>>>>>> 940a92c0
     const req = { session: {} } as Request;
     const res = {
       redirect: jest.fn(),
     } as unknown as Response;
     await handler(req, res);
-<<<<<<< HEAD
-
     expect(client.authorizationUrl).toHaveBeenCalledWith({
       state: expect.anything(),
       code_challenge: expect.anything(),
@@ -356,7 +339,23 @@
     expect(res.redirect).toHaveBeenCalledWith("https://auth.url");
   });
 
-=======
+  it("does not add a randomly-generated code_challenge to the session when odicConfig.clientSecret is unset", async () => {
+    mocked(isAuthenticated).mockReturnValue(false);
+    const mockCodeVerifier = "some-random-state";
+    const mockCodeChallenge = base64url.encode(
+      createHash("sha256").update(mockCodeVerifier).digest()
+    );
+    mocked(generators.codeVerifier).mockReturnValue(mockCodeVerifier);
+    mocked(generators.codeChallenge).mockReturnValue(mockCodeChallenge);
+    mocked(middlewareOptions.getRedirectUri).mockImplementationOnce(
+      (defaultRedirectUri) => defaultRedirectUri
+    );
+    const handler = loginController(client, middlewareOptions);
+    const req = { session: {} } as Request;
+    const res = {
+      redirect: jest.fn(),
+    } as unknown as Response;
+    await handler(req, res);
     expect(generators.codeVerifier).toHaveBeenCalledWith(32);
     expect(generators.codeChallenge).toHaveBeenCalledWith(mockCodeVerifier);
     expect(client.authorizationUrl).toHaveBeenCalledWith({
@@ -368,7 +367,6 @@
     expect(req.session.codeVerifier).toBe(mockCodeVerifier);
     expect(req.session.oidcState).toBe(mockCodeVerifier);
   });
->>>>>>> 940a92c0
 });
 
 describe("the authCallbackController", () => {
