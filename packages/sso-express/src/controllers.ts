--- conflicted
+++ resolved
@@ -97,13 +97,6 @@
     const codeChallenge = generators.codeChallenge(codeVerifier);
     req.session.codeVerifier = codeVerifier;
 
-<<<<<<< HEAD
-    let authUrl = client.authorizationUrl({
-      state,
-      code_challenge: codeChallenge,
-      code_challenge_method: "S256",
-      ...(options.authorizationUrlParams && { ...options.authorizationUrlParams })
-=======
     const redirectUri = options.getRedirectUri(
       new URL(client.metadata.redirect_uris[0]),
       req
@@ -116,7 +109,7 @@
       code_challenge: codeChallenge,
       code_challenge_method: "S256",
       redirect_uri: redirectUri,
->>>>>>> 940a92c0
+      ...(options.authorizationUrlParams && { ...options.authorizationUrlParams }),
     });
 
     res.redirect(authUrl);
