--- conflicted
+++ resolved
@@ -88,25 +88,15 @@
 
 In addition, all these configuration keys are accepted:
 
-<<<<<<< HEAD
 | Key                     | Description                                                                                                             | Default value |
 | :---------------------  | :---------------------------------------------------------------------------------------------------------------------- | :------------ |
 | `applicationDomain`     | Restricts clearing the session cookie to this domain                                                                    | .gov.bc.ca    |
 | `getLandingRoute`       | Function `(req) => string` used to redirect the user after login.                                                       | `() => '/'`   |
+| `getRedirectUri`        | Function `(defaultRedirectUri: URL, req) => URL` can be used to modify the redirect uri with the request's context.     | `defaultRedirectUri`|
 | `bypassAuthentication`  | Set to `true`, `false` or `{ login: t/f , sessionIdleRemainingTime: t/f }` to configure                                 | `false`       |
 | `routes`                | Overrides the default routes below. Set to `false` or `''` to disable (unavailable for login, logout, and authCallback) | see below     |
 | `onAuthCallback`        | Callback function called after the user is authenticated, but before the user is redirected to the landing page.        | `undefined `  |
 | `authorizationUrlParams`| Additional parameters to be added to the authorization url.                                                             | `undefined `  |
-=======
-| Key                    | Description                                                                                                             | Default value |
-| :--------------------- | :---------------------------------------------------------------------------------------------------------------------- | :------------ |
-| `applicationDomain`    | Restricts clearing the session cookie to this domain.                                                                   | .gov.bc.ca    |
-| `getLandingRoute`      | Function `(req) => string` used to redirect the user after login.                                                       | `() => '/'`   |
-| `getRedirectUri`       | Function `(defaultRedirectUri: URL, req) => URL` can be used to modify the redirect uri with the request's context.     | `defaultRedirectUri`|
-| `bypassAuthentication` | Set to `true`, `false` or `{ login: t/f , sessionIdleRemainingTime: t/f }` to configure.                                | `false`       |
-| `routes`               | Overrides the default routes below. Set to `false` or `''` to disable (unavailable for login, logout, and authCallback).| see below     |
-| `onAuthCallback`       | Callback function called after the user is authenticated, but before the user is redirected to the landing page.        | `undefined `  |
->>>>>>> 940a92c0
 
 <br />
 Default routes object:
